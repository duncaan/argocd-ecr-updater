--- conflicted
+++ resolved
@@ -1,11 +1,7 @@
 {
     "_meta": {
         "hash": {
-<<<<<<< HEAD
             "sha256": "e92893d90085b9626e66beb433ec36a10b037a432cf97d4787864239bfc7fd8a"
-=======
-            "sha256": "b82591cf2a8f81a73da58045624bdd16bc55a003625c2ce263116b1cf1515ffb"
->>>>>>> 1c67c755
         },
         "pipfile-spec": 6,
         "requires": {
@@ -282,11 +278,7 @@
                 "sha256:04a680bdc5b15750c39c12a448885a51134a27ec9af83667663f0b3a1bf3f342",
                 "sha256:91f11db4503385928c15598c98573e3af07e7229181bee5375bd30f1695ddcae"
             ],
-<<<<<<< HEAD
             "markers": "python_version >= '3.6'",
-=======
-            "markers": "python_full_version >= '3.6.0'",
->>>>>>> 1c67c755
             "version": "==2022.6"
         },
         "tzlocal": {
