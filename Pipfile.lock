{
    "_meta": {
        "hash": {
<<<<<<< HEAD
            "sha256": "8db4ffb57bc81a30e4e47fecab7e0ee1fe7d25b75f2a670075a0e4cfeaf7c1cf"
=======
            "sha256": "7f1f8f47894175220994060a1d5f385eb4c4bd5a4bc907e000ec2dcac4b16572"
>>>>>>> 0955d557
        },
        "pipfile-spec": 6,
        "requires": {
            "python_version": "3.9"
        },
        "sources": [
            {
                "name": "pypi",
                "url": "https://pypi.org/simple",
                "verify_ssl": true
            }
        ]
    },
    "default": {
        "apscheduler": {
            "hashes": [
                "sha256:65e6574b6395498d371d045f2a8a7e4f7d50c6ad21ef7313d15b1c7cf20df1e3",
                "sha256:ddc25a0ddd899de44d7f451f4375fb971887e65af51e41e5dcf681f59b8b2c9a"
            ],
            "index": "pypi",
            "version": "==3.9.1"
        },
        "boto3": {
            "hashes": [
                "sha256:3225366014949039e6687387242e73f237f0fee0a9b7c20461894f1ee40686b8",
                "sha256:b295640bc1be637f8f7c8c8fca70781048d6397196109e59f20541824fab4b67"
            ],
            "index": "pypi",
            "version": "==1.24.91"
        },
        "botocore": {
            "hashes": [
                "sha256:1d6e97bd8653f732c7078b34aa2bb438e750898957e5a0a74b6c72918bc1d0f7",
                "sha256:c8fac203a391cc2e4b682877bfce70e723e33c529b35b399a1d574605fbeb1af"
            ],
            "markers": "python_version >= '3.7'",
            "version": "==1.27.91"
        },
        "bottle": {
            "hashes": [
                "sha256:683de3aa399fb26e87b274dbcf70b1a651385d459131716387abdc3792e04167",
                "sha256:9f1c363257c590bd34db5fad4693a7f06ff4217e9ad18337451de69c25137127"
            ],
            "index": "pypi",
            "version": "==0.12.23"
        },
        "cachetools": {
            "hashes": [
                "sha256:6a94c6402995a99c3970cc7e4884bb60b4a8639938157eeed436098bf9831757",
                "sha256:f9f17d2aec496a9aa6b76f53e3b614c965223c061982d434d160f930c698a9db"
            ],
            "markers": "python_version ~= '3.7'",
            "version": "==5.2.0"
        },
        "certifi": {
            "hashes": [
                "sha256:0d9c601124e5a6ba9712dbc60d9c53c21e34f5f641fe83002317394311bdce14",
                "sha256:90c1a32f1d68f940488354e36370f6cca89f0f106db09518524c88d6ed83f382"
            ],
            "markers": "python_version >= '3.6'",
            "version": "==2022.9.24"
        },
        "charset-normalizer": {
            "hashes": [
                "sha256:5a3d016c7c547f69d6f81fb0db9449ce888b418b5b9952cc5e6e66843e9dd845",
                "sha256:83e9a75d1911279afd89352c68b45348559d1fc0506b054b346651b5e7fee29f"
            ],
            "markers": "python_version >= '3.6'",
            "version": "==2.1.1"
        },
        "google-auth": {
            "hashes": [
                "sha256:98f601773978c969e1769f97265e732a81a8e598da3263895023958d456ee625",
                "sha256:f12d86502ce0f2c0174e2e70ecc8d36c69593817e67e1d9c5e34489120422e4b"
            ],
            "markers": "python_version >= '2.7' and python_version not in '3.0, 3.1, 3.2, 3.3, 3.4, 3.5'",
            "version": "==2.12.0"
        },
        "idna": {
            "hashes": [
                "sha256:814f528e8dead7d329833b91c5faa87d60bf71824cd12a7530b5526063d02cb4",
                "sha256:90b77e79eaa3eba6de819a0c442c0b4ceefc341a7a2ab77d7562bf49f425c5c2"
            ],
            "markers": "python_version >= '3.5'",
            "version": "==3.4"
        },
        "jmespath": {
            "hashes": [
                "sha256:02e2e4cc71b5bcab88332eebf907519190dd9e6e82107fa7f83b1003a6252980",
                "sha256:90261b206d6defd58fdd5e85f478bf633a2901798906be2ad389150c5c60edbe"
            ],
            "markers": "python_version >= '3.7'",
            "version": "==1.0.1"
        },
        "kubernetes": {
            "hashes": [
                "sha256:9900f12ae92007533247167d14cdee949cd8c7721f88b4a7da5f5351da3834cd",
                "sha256:da19d58865cf903a8c7b9c3691a2e6315d583a98f0659964656dfdf645bf7e49"
            ],
            "index": "pypi",
            "version": "==24.2.0"
        },
        "oauthlib": {
            "hashes": [
                "sha256:1565237372795bf6ee3e5aba5e2a85bd5a65d0e2aa5c628b9a97b7d7a0da3721",
                "sha256:88e912ca1ad915e1dcc1c06fc9259d19de8deacd6fd17cc2df266decc2e49066"
            ],
            "markers": "python_version >= '3.6'",
            "version": "==3.2.1"
        },
        "prometheus-client": {
            "hashes": [
                "sha256:be26aa452490cfcf6da953f9436e95a9f2b4d578ca80094b4458930e5f584ab1",
                "sha256:db7c05cbd13a0f79975592d112320f2605a325969b270a94b71dcabc47b931d2"
            ],
            "index": "pypi",
            "version": "==0.15.0"
        },
        "pyasn1": {
            "hashes": [
                "sha256:014c0e9976956a08139dc0712ae195324a75e142284d5f87f1a87ee1b068a359",
                "sha256:03840c999ba71680a131cfaee6fab142e1ed9bbd9c693e285cc6aca0d555e576",
                "sha256:0458773cfe65b153891ac249bcf1b5f8f320b7c2ce462151f8fa74de8934becf",
                "sha256:08c3c53b75eaa48d71cf8c710312316392ed40899cb34710d092e96745a358b7",
                "sha256:39c7e2ec30515947ff4e87fb6f456dfc6e84857d34be479c9d4a4ba4bf46aa5d",
                "sha256:5c9414dcfede6e441f7e8f81b43b34e834731003427e5b09e4e00e3172a10f00",
                "sha256:6e7545f1a61025a4e58bb336952c5061697da694db1cae97b116e9c46abcf7c8",
                "sha256:78fa6da68ed2727915c4767bb386ab32cdba863caa7dbe473eaae45f9959da86",
                "sha256:7ab8a544af125fb704feadb008c99a88805126fb525280b2270bb25cc1d78a12",
                "sha256:99fcc3c8d804d1bc6d9a099921e39d827026409a58f2a720dcdb89374ea0c776",
                "sha256:aef77c9fb94a3ac588e87841208bdec464471d9871bd5050a287cc9a475cd0ba",
                "sha256:e89bf84b5437b532b0803ba5c9a5e054d21fec423a89952a74f87fa2c9b7bce2",
                "sha256:fec3e9d8e36808a28efb59b489e4528c10ad0f480e57dcc32b4de5c9d8c9fdf3"
            ],
            "version": "==0.4.8"
        },
        "pyasn1-modules": {
            "hashes": [
                "sha256:0845a5582f6a02bb3e1bde9ecfc4bfcae6ec3210dd270522fee602365430c3f8",
                "sha256:0fe1b68d1e486a1ed5473f1302bd991c1611d319bba158e98b106ff86e1d7199",
                "sha256:15b7c67fabc7fc240d87fb9aabf999cf82311a6d6fb2c70d00d3d0604878c811",
                "sha256:426edb7a5e8879f1ec54a1864f16b882c2837bfd06eee62f2c982315ee2473ed",
                "sha256:65cebbaffc913f4fe9e4808735c95ea22d7a7775646ab690518c056784bc21b4",
                "sha256:905f84c712230b2c592c19470d3ca8d552de726050d1d1716282a1f6146be65e",
                "sha256:a50b808ffeb97cb3601dd25981f6b016cbb3d31fbf57a8b8a87428e6158d0c74",
                "sha256:a99324196732f53093a84c4369c996713eb8c89d360a496b599fb1a9c47fc3eb",
                "sha256:b80486a6c77252ea3a3e9b1e360bc9cf28eaac41263d173c032581ad2f20fe45",
                "sha256:c29a5e5cc7a3f05926aff34e097e84f8589cd790ce0ed41b67aed6857b26aafd",
                "sha256:cbac4bc38d117f2a49aeedec4407d23e8866ea4ac27ff2cf7fb3e5b570df19e0",
                "sha256:f39edd8c4ecaa4556e989147ebf219227e2cd2e8a43c7e7fcb1f1c18c5fd6a3d",
                "sha256:fe0644d9ab041506b62782e92b06b8c68cca799e1a9636ec398675459e031405"
            ],
            "version": "==0.2.8"
        },
        "python-dateutil": {
            "hashes": [
                "sha256:0123cacc1627ae19ddf3c27a5de5bd67ee4586fbdd6440d9748f8abb483d3e86",
                "sha256:961d03dc3453ebbc59dbdea9e4e11c5651520a876d0f4db161e8674aae935da9"
            ],
            "markers": "python_version >= '2.7' and python_version not in '3.0, 3.1, 3.2, 3.3'",
            "version": "==2.8.2"
        },
        "pytz": {
            "hashes": [
                "sha256:2c0784747071402c6e99f0bafdb7da0fa22645f06554c7ae06bf6358897e9c91",
                "sha256:48ce799d83b6f8aab2020e369b627446696619e79645419610b9facd909b3174"
            ],
            "version": "==2022.4"
        },
        "pytz-deprecation-shim": {
            "hashes": [
                "sha256:8314c9692a636c8eb3bda879b9f119e350e93223ae83e70e80c31675a0fdc1a6",
                "sha256:af097bae1b616dde5c5744441e2ddc69e74dfdcb0c263129610d85b87445a59d"
            ],
            "markers": "python_version >= '2.7' and python_version not in '3.0, 3.1, 3.2, 3.3, 3.4, 3.5'",
            "version": "==0.1.0.post0"
        },
        "pyyaml": {
            "hashes": [
                "sha256:01b45c0191e6d66c470b6cf1b9531a771a83c1c4208272ead47a3ae4f2f603bf",
                "sha256:0283c35a6a9fbf047493e3a0ce8d79ef5030852c51e9d911a27badfde0605293",
                "sha256:055d937d65826939cb044fc8c9b08889e8c743fdc6a32b33e2390f66013e449b",
                "sha256:07751360502caac1c067a8132d150cf3d61339af5691fe9e87803040dbc5db57",
                "sha256:0b4624f379dab24d3725ffde76559cff63d9ec94e1736b556dacdfebe5ab6d4b",
                "sha256:0ce82d761c532fe4ec3f87fc45688bdd3a4c1dc5e0b4a19814b9009a29baefd4",
                "sha256:1e4747bc279b4f613a09eb64bba2ba602d8a6664c6ce6396a4d0cd413a50ce07",
                "sha256:213c60cd50106436cc818accf5baa1aba61c0189ff610f64f4a3e8c6726218ba",
                "sha256:231710d57adfd809ef5d34183b8ed1eeae3f76459c18fb4a0b373ad56bedcdd9",
                "sha256:277a0ef2981ca40581a47093e9e2d13b3f1fbbeffae064c1d21bfceba2030287",
                "sha256:2cd5df3de48857ed0544b34e2d40e9fac445930039f3cfe4bcc592a1f836d513",
                "sha256:40527857252b61eacd1d9af500c3337ba8deb8fc298940291486c465c8b46ec0",
                "sha256:432557aa2c09802be39460360ddffd48156e30721f5e8d917f01d31694216782",
                "sha256:473f9edb243cb1935ab5a084eb238d842fb8f404ed2193a915d1784b5a6b5fc0",
                "sha256:48c346915c114f5fdb3ead70312bd042a953a8ce5c7106d5bfb1a5254e47da92",
                "sha256:50602afada6d6cbfad699b0c7bb50d5ccffa7e46a3d738092afddc1f9758427f",
                "sha256:68fb519c14306fec9720a2a5b45bc9f0c8d1b9c72adf45c37baedfcd949c35a2",
                "sha256:77f396e6ef4c73fdc33a9157446466f1cff553d979bd00ecb64385760c6babdc",
                "sha256:81957921f441d50af23654aa6c5e5eaf9b06aba7f0a19c18a538dc7ef291c5a1",
                "sha256:819b3830a1543db06c4d4b865e70ded25be52a2e0631ccd2f6a47a2822f2fd7c",
                "sha256:897b80890765f037df3403d22bab41627ca8811ae55e9a722fd0392850ec4d86",
                "sha256:98c4d36e99714e55cfbaaee6dd5badbc9a1ec339ebfc3b1f52e293aee6bb71a4",
                "sha256:9df7ed3b3d2e0ecfe09e14741b857df43adb5a3ddadc919a2d94fbdf78fea53c",
                "sha256:9fa600030013c4de8165339db93d182b9431076eb98eb40ee068700c9c813e34",
                "sha256:a80a78046a72361de73f8f395f1f1e49f956c6be882eed58505a15f3e430962b",
                "sha256:afa17f5bc4d1b10afd4466fd3a44dc0e245382deca5b3c353d8b757f9e3ecb8d",
                "sha256:b3d267842bf12586ba6c734f89d1f5b871df0273157918b0ccefa29deb05c21c",
                "sha256:b5b9eccad747aabaaffbc6064800670f0c297e52c12754eb1d976c57e4f74dcb",
                "sha256:bfaef573a63ba8923503d27530362590ff4f576c626d86a9fed95822a8255fd7",
                "sha256:c5687b8d43cf58545ade1fe3e055f70eac7a5a1a0bf42824308d868289a95737",
                "sha256:cba8c411ef271aa037d7357a2bc8f9ee8b58b9965831d9e51baf703280dc73d3",
                "sha256:d15a181d1ecd0d4270dc32edb46f7cb7733c7c508857278d3d378d14d606db2d",
                "sha256:d4b0ba9512519522b118090257be113b9468d804b19d63c71dbcf4a48fa32358",
                "sha256:d4db7c7aef085872ef65a8fd7d6d09a14ae91f691dec3e87ee5ee0539d516f53",
                "sha256:d4eccecf9adf6fbcc6861a38015c2a64f38b9d94838ac1810a9023a0609e1b78",
                "sha256:d67d839ede4ed1b28a4e8909735fc992a923cdb84e618544973d7dfc71540803",
                "sha256:daf496c58a8c52083df09b80c860005194014c3698698d1a57cbcfa182142a3a",
                "sha256:dbad0e9d368bb989f4515da330b88a057617d16b6a8245084f1b05400f24609f",
                "sha256:e61ceaab6f49fb8bdfaa0f92c4b57bcfbea54c09277b1b4f7ac376bfb7a7c174",
                "sha256:f84fbc98b019fef2ee9a1cb3ce93e3187a6df0b2538a651bfb890254ba9f90b5"
            ],
            "markers": "python_version >= '3.6'",
            "version": "==6.0"
        },
        "requests": {
            "hashes": [
                "sha256:7c5599b102feddaa661c826c56ab4fee28bfd17f5abca1ebbe3e7f19d7c97983",
                "sha256:8fefa2a1a1365bf5520aac41836fbee479da67864514bdb821f31ce07ce65349"
            ],
            "markers": "python_version >= '3.7' and python_version < '4'",
            "version": "==2.28.1"
        },
        "requests-oauthlib": {
            "hashes": [
                "sha256:2577c501a2fb8d05a304c09d090d6e47c306fef15809d102b327cf8364bddab5",
                "sha256:75beac4a47881eeb94d5ea5d6ad31ef88856affe2332b9aafb52c6452ccf0d7a"
            ],
            "markers": "python_version >= '2.7' and python_version not in '3.0, 3.1, 3.2, 3.3'",
            "version": "==1.3.1"
        },
        "rsa": {
            "hashes": [
                "sha256:90260d9058e514786967344d0ef75fa8727eed8a7d2e43ce9f4bcf1b536174f7",
                "sha256:e38464a49c6c85d7f1351b0126661487a7e0a14a50f1675ec50eb34d4f20ef21"
            ],
            "markers": "python_version >= '3.6'",
            "version": "==4.9"
        },
        "s3transfer": {
            "hashes": [
                "sha256:06176b74f3a15f61f1b4f25a1fc29a4429040b7647133a463da8fa5bd28d5ecd",
                "sha256:2ed07d3866f523cc561bf4a00fc5535827981b117dd7876f036b0c1aca42c947"
            ],
            "markers": "python_version >= '3.7'",
            "version": "==0.6.0"
        },
        "setuptools": {
            "hashes": [
                "sha256:512e5536220e38146176efb833d4a62aa726b7bbff82cfbc8ba9eaa3996e0b17",
                "sha256:f62ea9da9ed6289bfe868cd6845968a2c854d1427f8548d52cae02a42b4f0356"
            ],
            "markers": "python_version >= '3.7'",
            "version": "==65.5.0"
        },
        "six": {
            "hashes": [
                "sha256:1e61c37477a1626458e36f7b1d82aa5c9b094fa4802892072e49de9c60c4c926",
                "sha256:8abb2f1d86890a2dfb989f9a77cfcfd3e47c2a354b01111771326f8aa26e0254"
            ],
            "markers": "python_version >= '2.7' and python_version not in '3.0, 3.1, 3.2, 3.3'",
            "version": "==1.16.0"
        },
        "tzdata": {
            "hashes": [
                "sha256:323161b22b7802fdc78f20ca5f6073639c64f1a7227c40cd3e19fd1d0ce6650a",
                "sha256:e15b2b3005e2546108af42a0eb4ccab4d9e225e2dfbf4f77aad50c70a4b1f3ab"
            ],
            "markers": "python_version >= '3.6'",
            "version": "==2022.5"
        },
        "tzlocal": {
            "hashes": [
                "sha256:89885494684c929d9191c57aa27502afc87a579be5cdd3225c77c463ea043745",
                "sha256:ee5842fa3a795f023514ac2d801c4a81d1743bbe642e3940143326b3a00addd7"
            ],
            "markers": "python_version >= '3.6'",
            "version": "==4.2"
        },
        "urllib3": {
            "hashes": [
                "sha256:3fa96cf423e6987997fc326ae8df396db2a8b7c667747d47ddd8ecba91f4a74e",
                "sha256:b930dd878d5a8afb066a637fbb35144fe7901e3b209d1cd4f524bd0e9deee997"
            ],
            "markers": "python_version >= '2.7' and python_version not in '3.0, 3.1, 3.2, 3.3, 3.4, 3.5' and python_version < '4'",
            "version": "==1.26.12"
        },
        "websocket-client": {
            "hashes": [
                "sha256:398909eb7e261f44b8f4bd474785b6ec5f5b499d4953342fe9755e01ef624090",
                "sha256:f9611eb65c8241a67fb373bef040b3cf8ad377a9f6546a12b620b6511e8ea9ef"
            ],
            "markers": "python_version >= '3.7'",
            "version": "==1.4.1"
        }
    },
    "develop": {}
}<|MERGE_RESOLUTION|>--- conflicted
+++ resolved
@@ -1,11 +1,7 @@
 {
     "_meta": {
         "hash": {
-<<<<<<< HEAD
             "sha256": "8db4ffb57bc81a30e4e47fecab7e0ee1fe7d25b75f2a670075a0e4cfeaf7c1cf"
-=======
-            "sha256": "7f1f8f47894175220994060a1d5f385eb4c4bd5a4bc907e000ec2dcac4b16572"
->>>>>>> 0955d557
         },
         "pipfile-spec": 6,
         "requires": {
